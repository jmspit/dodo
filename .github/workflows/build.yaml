name: Build

on:
  workflow_dispatch:
  push:
    branches:
      - development
  pull_request:
    branches:
      - master
      - development

env:
  # Customize the CMake build type here (Release, Debug, RelWithDebInfo, etc.)
  BUILD_TYPE: Release

jobs:
  build:
    # The CMake configure and build commands are platform agnostic and should work equally
    # well on Windows or Mac.  You can convert this to a matrix build if you need
    # cross-platform coverage.
    # See: https://docs.github.com/en/free-pro-team@latest/actions/learn-github-actions/managing-complex-workflows#using-a-build-matrix
    runs-on: ubuntu-latest

    steps:
    - uses: actions/checkout@v1

    - name: Dump GitHub context
      env:
        GITHUB_CONTEXT: ${{ toJson(github) }}
      run: echo "$GITHUB_CONTEXT"

    - name: Install required dependencies
      run: sudo apt-get install libyaml-cpp-dev libsqlite3-dev libssl-dev cppcheck

    - name: Create build environment
      # Some projects don't allow in-source building, so create a separate build directory
      # We'll use this as our working directory for all subsequent commands
      run: cmake -E make_directory ${{github.workspace}}/build

    - name: Configure CMake
      # Use a bash shell so we can use the same syntax for environment variable
      # access regardless of the host operating system
      shell: bash
      working-directory: ${{github.workspace}}/build
      # Note the current convention is to use the -S and -B options here to specify source
      # and build directories, but this is only available with CMake 3.13 and higher.
      # The CMake binaries on the Github Actions machines are (as of this writing) 3.12
      run: cmake $GITHUB_WORKSPACE -DCMAKE_BUILD_TYPE=$BUILD_TYPE
<<<<<<< HEAD
=======

    - name: Run cppcheck
      working-directory: ${{github.workspace}}/build
      shell: bash
      # Execute cppcheck code quality check
      run: cmake --build . --target cppcheck
>>>>>>> c4b59243

    - name: Build binaries
      working-directory: ${{github.workspace}}/build
      shell: bash
      # Execute the build.  You can specify a specific target with "--target <NAME>"
      run: cmake --build . --config $BUILD_TYPE

    - name: Test
      working-directory: ${{github.workspace}}/build
      shell: bash
      # Execute tests defined by the CMake configuration.
      # See https://cmake.org/cmake/help/latest/manual/ctest.1.html for more detail
      run: |
        ctest -VV -C $BUILD_TYPE

    #- name: Package distributions
    #  working-directory: ${{github.workspace}}/build
    #  shell: bash
    #  # Execute tests defined by the CMake configuration.
    #  # See https://cmake.org/cmake/help/latest/manual/ctest.1.html for more detail
    #  run: cpack -G DEB && cpack -G RPM && cpack -G TGZ
<|MERGE_RESOLUTION|>--- conflicted
+++ resolved
@@ -47,15 +47,12 @@
       # and build directories, but this is only available with CMake 3.13 and higher.
       # The CMake binaries on the Github Actions machines are (as of this writing) 3.12
       run: cmake $GITHUB_WORKSPACE -DCMAKE_BUILD_TYPE=$BUILD_TYPE
-<<<<<<< HEAD
-=======
 
     - name: Run cppcheck
       working-directory: ${{github.workspace}}/build
       shell: bash
       # Execute cppcheck code quality check
       run: cmake --build . --target cppcheck
->>>>>>> c4b59243
 
     - name: Build binaries
       working-directory: ${{github.workspace}}/build
