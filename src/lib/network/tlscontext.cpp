/*
 * This file is part of the dodo library (https://github.com/jmspit/dodo).
 * Copyright (c) 2019 Jan-Marten Spit.
 *
 * This program is free software: you can redistribute it and/or modify
 * it under the terms of the GNU General Public License as published by
 * the Free Software Foundation, version 3.
 *
 * This program is distributed in the hope that it will be useful, but
 * WITHOUT ANY WARRANTY; without even the implied warranty of
 * MERCHANTABILITY or FITNESS FOR A PARTICULAR PURPOSE. See the GNU
 * General Public License for more details.
 *
 * You should have received a copy of the GNU General Public License
 * along with this program. If not, see <http://www.gnu.org/licenses/>.
 */

/**
 * @file tlscontext.cpp
 * Implements the dodo::network::TLSContext class.
 */

#include <cstring>
#include <iostream>
#include <openssl/pkcs12.h>
#include <openssl/ssl.h>
#include <openssl/x509_vfy.h>
#include <openssl/x509v3.h>

#include "common/datacrypt.hpp"
#include "common/exception.hpp"
#include "common/util.hpp"
#include "network/tlscontext.hpp"
#include "network/x509cert.hpp"

namespace dodo::network {

  void TLSContext::InitializeSSL() {
    SSL_load_error_strings();
    SSL_library_init();
    OpenSSL_add_all_algorithms();
  }

  void TLSContext::ShutdownSSL() {
    ERR_free_strings();
    EVP_cleanup();
  }

  TLSContext::TLSContext( const TLSContext::PeerVerification& peerverficiation,
                          const TLSVersion& tlsversion,
                          bool  enableSNI,
                          bool allowSANWildcards ) {
    construct( peerverficiation, tlsversion, enableSNI, allowSANWildcards );

  }

  TLSContext::TLSContext( const YAML::Node &yaml ) {
    PeerVerification pv = peerVerficiationFromString( common::YAML_read_key<std::string>( yaml, "peer-verification" ) );
    TLSVersion tv = tlsVersionFromString( common::YAML_read_key<std::string>( yaml, "tls-version" ) );
    bool enable_sni = common::YAML_read_key<bool>( yaml, "enable-sni" );
    bool allow_wildcards = common::YAML_read_key<bool>( yaml, "allow-san-wildcards" );
    construct( pv, tv, enable_sni, allow_wildcards );
<<<<<<< HEAD
=======
    if ( yaml["pem"] ) {
      std::string priv = common::YAML_read_key<std::string>( yaml["pem"], "private" );
      std::string pub = common::YAML_read_key<std::string>( yaml["pem"], "public" );
      std::string pass = common::YAML_read_key<std::string>( yaml["pem"], "passphrase" );
      common::Bytes bytes;
      common::DataCrypt::decrypt( "key", pass, bytes );
      passphrase_ = bytes.asString();
      loadPEMIdentity( pub, priv, passphrase_ );
    } else if ( yaml["pkcs12"] ) {
    } else throw_Exception( "need either pem or pcks12 section");
>>>>>>> 69a2bd5c
  }

  void TLSContext::construct( const PeerVerification& peerverficiation,
                              const TLSVersion& tlsversion,
                              bool  enableSNI,
                              bool allowSANWildcards ) {
    tlsversion_ = tlsversion;
    peerverficiation_ = peerverficiation;
    enable_sni_ = enableSNI;
    allow_san_wildcards_ = allowSANWildcards;
    passphrase_ = "";
    tlsctx_ = nullptr;
    long rc = 0;
    tlsctx_ = SSL_CTX_new( TLS_method() );
    if ( !tlsctx_ ) throw_ExceptionObject( "SSL_CTX_new failed"
                                           << common::Puts::endl() << common::getSSLErrors( '\n' ), this  );
    switch( tlsversion_ ) {
      case TLSVersion::tls1_1 :
        rc = SSL_CTX_set_min_proto_version( tlsctx_, TLS1_1_VERSION );
        break;
      case TLSVersion::tls1_2 :
        rc = SSL_CTX_set_min_proto_version( tlsctx_, TLS1_2_VERSION );
        break;
      case TLSVersion::tls1_3 :
        rc = SSL_CTX_set_min_proto_version( tlsctx_, TLS1_3_VERSION );
        break;
      default:
        rc = SSL_CTX_set_min_proto_version( tlsctx_, TLS1_1_VERSION );
        break;
    }
    if ( rc == 0 ) throw_ExceptionObject( "SSL_CTX_set_min_proto_version failed"
                                          << common::Puts::endl() << common::getSSLErrors( '\n' ), this  );

    SSL_CTX_set_default_passwd_cb( tlsctx_, pem_passwd_cb );
    SSL_CTX_set_default_passwd_cb_userdata( tlsctx_, this );

    if ( peerverficiation == PeerVerification::pvVerifyNone ) {
      SSL_CTX_set_verify( tlsctx_, SSL_VERIFY_NONE, nullptr );
    } else {
      SSL_CTX_set_verify( tlsctx_, SSL_VERIFY_PEER | SSL_VERIFY_FAIL_IF_NO_PEER_CERT, nullptr );
    }

    rc = SSL_CTX_set_default_verify_paths(tlsctx_);
    if ( rc == 0 ) throw_ExceptionObject( "SSL_CTX_set_default_verify_paths failed"
                                          << common::Puts::endl() << common::getSSLErrors( '\n' ), this  );

  }

  TLSContext::~TLSContext() {
    passphrase_ = "";
    SSL_CTX_free( tlsctx_ );
  }

  void TLSContext::loadPEMIdentity( const std::string& certfile,
                                    const std::string& keyfile,
                                    const std::string& passphrase ) {
    passphrase_ = passphrase;
    if ( SSL_CTX_use_certificate_file( tlsctx_, certfile.c_str(), SSL_FILETYPE_PEM ) != 1 ) {
      throw_ExceptionObject( common::getSSLErrors( '\n' ), this  );
    }
    if ( SSL_CTX_use_PrivateKey_file( tlsctx_, keyfile.c_str(), SSL_FILETYPE_PEM ) != 1 ) {
      throw_ExceptionObject( common::getSSLErrors( '\n' ), this  );
    }
    if ( !SSL_CTX_check_private_key( tlsctx_ ) ) {
      throw_ExceptionObject( common::getSSLErrors( '\n' ), this  );
    }
    passphrase_ = "";
  }

  void TLSContext::loadPKCS12( const std::string &p12file,
                               const std::string &p12passphrase ) {
    passphrase_ = "";
    PKCS12 *p12 = nullptr;
    FILE *fp = 0;
    if ( ( fp = fopen( p12file.c_str(), "rb" ) ) )
    {
      p12 = d2i_PKCS12_fp( fp, NULL );
      if ( p12 ) {
        EVP_PKEY *pkey = nullptr;
        X509 *cert = nullptr;
        STACK_OF(X509) *ca = nullptr;
        if ( PKCS12_parse( p12, p12passphrase.c_str(), &pkey, &cert, &ca) ) {

          try {

            if ( SSL_CTX_use_certificate( tlsctx_, cert )  != 1  )
              throw_ExceptionObject( "cannot use certificate from '" << p12file << "'"
                                     << common::Puts::endl() << common::getSSLErrors( '\n' ), this  );

            if ( SSL_CTX_use_PrivateKey( tlsctx_, pkey )  != 1  || !pkey )
              throw_ExceptionObject( "cannot use private key from '" << p12file << "'"
                                     <<  common::Puts::endl() << common::getSSLErrors( '\n' ), this  );

            if ( !SSL_CTX_check_private_key( tlsctx_ ) )
              throw_ExceptionObject( "invalid private key in '" << p12file << "'"
                                     << common::Puts::endl() << common::getSSLErrors( '\n' ), this  );

            if ( !SSL_CTX_set0_chain( tlsctx_, ca ) ) {

              throw_ExceptionObject( "cannot use certificate chain from '" << p12file << "'"
                                     << common::Puts::endl() << common::getSSLErrors( '\n' ), this  );
            }
            if ( cert ) X509_free( cert );
            if ( pkey ) EVP_PKEY_free( pkey );
            if ( p12 ) PKCS12_free( p12 );
            fclose( fp );
          }
          catch ( ... ) {
            if ( cert ) X509_free( cert );
            if ( pkey ) EVP_PKEY_free( pkey );
            if ( p12 ) PKCS12_free( p12 );
            fclose( fp );
            throw;
          }
        } else throw_ExceptionObject( "cannot parse PKCS12 file '" << p12file << "'"
                                      << common::Puts::endl() << common::getSSLErrors( '\n' ), this  );
      } else throw_ExceptionObject( "cannot read PKCS12 file '" << p12file << "'"
                                    << common::Puts::endl() << common::getSSLErrors( '\n' ), this  );
    } else throw_ExceptionObject( "cannot open'" << p12file << "'"
                                  << common::Puts::endl() << common::getSSLErrors( '\n' ), this  );
  }

  TLSContext::PeerVerification TLSContext::peerVerficiationFromString( const std::string &src ) {
    if ( src == "pvVerifyNone" ) return TLSContext::PeerVerification::pvVerifyNone;
    else if ( src == "pvVerifyPeer" ) return TLSContext::PeerVerification::pvVerifyPeer;
    else if ( src == "pvVerifyFQDN" ) return TLSContext::PeerVerification::pvVerifyFQDN;
    else throw_Exception( "invalid TLSContext::PeerVerification '" << src << "'" );
  }

  int TLSContext::pem_passwd_cb( char *buf, int size, int rwflag, void *userdata ) {
    TLSContext* tlsctx = static_cast<TLSContext*>(userdata);
    if ( size > static_cast<int>( strlen( tlsctx->passphrase_.c_str() ) ) ) {
      strncpy( buf, tlsctx->passphrase_.c_str(), size );
    } else buf[0] = 0;
    buf[size-1] = 0;
    return static_cast<int>( strlen( tlsctx->passphrase_.c_str() ) );
  }

  void TLSContext::setCipherList( const std::string& cipherlist ) {
    int rc = 0;
    if ( tlsversion_ == TLSVersion::tls1_3 ) {
      rc = SSL_CTX_set_ciphersuites( tlsctx_, cipherlist.c_str() );
    } else {
      rc = SSL_CTX_set_cipher_list( tlsctx_, cipherlist.c_str() );
    }
    if ( rc != 1 ) throw_ExceptionObject( "invalid cipherlist '" <<
                                          cipherlist << "'", this  );
  }

  long TLSContext::setOptions( long options ) {
    return SSL_CTX_set_options( tlsctx_, options );
  }

  void TLSContext::setTrustPaths(  const std::string& cafile,
                                   const std::string& capath ) {
    const char *cafile_ptr = nullptr;
    const char *capath_ptr = nullptr;
    if ( cafile.length() > 0 ) cafile_ptr = cafile.c_str();
    if ( capath.length() > 0 ) capath_ptr = capath.c_str();
    if ( !SSL_CTX_load_verify_locations( tlsctx_, cafile_ptr, capath_ptr ) )
      throw_ExceptionObject( "SSL_CTX_load_verify_locations failed"
                             << common::Puts::endl() << common::getSSLErrors( '\n' ), this  );
  }

  TLSContext::TLSVersion TLSContext::tlsVersionFromString( const std::string &src ) {
    if ( src == "1.1" ) return TLSVersion::tls1_1;
    else if ( src == "1.2" ) return TLSVersion::tls1_2;
    else if ( src == "1.3" ) return TLSVersion::tls1_3;
    else throw_Exception( "invalid TLSContext::TLSVersion '" << src << "'" );
  }

}<|MERGE_RESOLUTION|>--- conflicted
+++ resolved
@@ -60,8 +60,6 @@
     bool enable_sni = common::YAML_read_key<bool>( yaml, "enable-sni" );
     bool allow_wildcards = common::YAML_read_key<bool>( yaml, "allow-san-wildcards" );
     construct( pv, tv, enable_sni, allow_wildcards );
-<<<<<<< HEAD
-=======
     if ( yaml["pem"] ) {
       std::string priv = common::YAML_read_key<std::string>( yaml["pem"], "private" );
       std::string pub = common::YAML_read_key<std::string>( yaml["pem"], "public" );
@@ -72,7 +70,6 @@
       loadPEMIdentity( pub, priv, passphrase_ );
     } else if ( yaml["pkcs12"] ) {
     } else throw_Exception( "need either pem or pcks12 section");
->>>>>>> 69a2bd5c
   }
 
   void TLSContext::construct( const PeerVerification& peerverficiation,
